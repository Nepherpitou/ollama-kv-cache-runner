--- conflicted
+++ resolved
@@ -129,15 +129,8 @@
 		isEmbeddingModel = true
 	}
 
-<<<<<<< HEAD
-	// Estimate the memory required for K and V caches separately as they can have different quantization types
-	kSize := estimateKvCacheSize(opts.CacheTypeK, uint64(opts.NumCtx), ggml.KV().BlockCount(), ggml.KV().EmbeddingHeadCountK(), ggml.KV().HeadCountKV(), isEmbeddingModel)
-	vSize := estimateKvCacheSize(opts.CacheTypeV, uint64(opts.NumCtx), ggml.KV().BlockCount(), ggml.KV().EmbeddingHeadCountV(), ggml.KV().HeadCountKV(), isEmbeddingModel)
-	kv := kSize + vSize
-=======
 	// Estimate the memory required for KV cache quantization
 	kv := estimateKvCacheSize(envconfig.KvCacheType(), uint64(opts.NumCtx), ggml.KV().BlockCount(), ggml.KV().EmbeddingHeadCountK(), ggml.KV().HeadCountKV(), isEmbeddingModel) * 2
->>>>>>> 5041ec05
 
 	// KV is proportional to the number of layers
 	layerSize += kv / ggml.KV().BlockCount()
