--- conflicted
+++ resolved
@@ -426,8 +426,34 @@
 	estimate := uint64(float64(numCtx*blockCount*embeddingHeadCount*headCountKV) * bytesPerElement)
 	// round up to the nearest multiple of 64 bytes
 	return ((estimate + 63) / 64) * 64
-<<<<<<< HEAD
-=======
+}
+
+// estimateKvCacheSize determines the memory required for K or V cache based on the quantization type
+func estimateKvCacheSize(cacheType string, numCtx, blockCount, embeddingHeadCount, headCountKV uint64, isEmbeddingModel bool) uint64 {
+	var bytesPerElement float64
+
+	if isEmbeddingModel && cacheType != "f16" && cacheType != "f32" {
+		cacheType = "f16" // Default to f16 for embedding models if an unsupported type is specified
+	}
+
+	switch cacheType {
+	case "f32", "fp32":
+		bytesPerElement = 4 // fp32
+	case "", "f16", "fp16":
+		bytesPerElement = 2 // fp16
+	case "q4_0":
+		bytesPerElement = 0.5 // 1/4 of fp16
+	case "q8_0":
+		bytesPerElement = 1 // 1/2 of fp16
+	default:
+		// Default to fp16 if unknown
+		bytesPerElement = 2
+		slog.Warn("Unknown cache type, defaulting to fp16", "type", cacheType)
+	}
+
+	estimate := uint64(float64(numCtx*blockCount*embeddingHeadCount*headCountKV) * bytesPerElement)
+	// round up to the nearest multiple of 64 bytes
+	return ((estimate + 63) / 64) * 64
 }
 
 func projectorMemoryRequirements(filename string) (weights, graphSize uint64) {
@@ -477,5 +503,4 @@
 	}
 
 	return weights, graphSize
->>>>>>> 46cf8427
 }