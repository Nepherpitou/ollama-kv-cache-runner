--- conflicted
+++ resolved
@@ -218,11 +218,6 @@
 		params = append(params, "--threads", strconv.Itoa(defaultThreads))
 	}
 
-<<<<<<< HEAD
-	if !opts.F16KV && envconfig.CacheTypeK() == "" && envconfig.CacheTypeV() == "" {
-		params = append(params, "--memory-f32")
-	}
-
 	isEmbeddingModel := false
 	if _, ok := ggml.KV()[fmt.Sprintf("%s.pooling_type", ggml.KV().Architecture())]; ok {
 		isEmbeddingModel = true
@@ -272,9 +267,6 @@
 		slog.Debug("Model supports flash attention", "headCountK", headCountK, "headCountV", headCountV)
 		return true
 	}
-=======
-	flashAttnEnabled := envconfig.FlashAttention()
->>>>>>> a9094176
 
 	flashAttnSupported := supportsFlashAttention(ggml)
 
