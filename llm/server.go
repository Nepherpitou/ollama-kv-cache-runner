--- conflicted
+++ resolved
@@ -217,98 +217,11 @@
 		params = append(params, "--threads", strconv.Itoa(defaultThreads))
 	}
 
-<<<<<<< HEAD
-	if !opts.F16KV && opts.CacheTypeK == "" && opts.CacheTypeV == "" {
-		params = append(params, "--memory-f32")
-	}
-
-	isEmbeddingModel := false
-	if _, ok := ggml.KV()[fmt.Sprintf("%s.pooling_type", ggml.KV().Architecture())]; ok {
-		isEmbeddingModel = true
-	}
-
-	setCacheTypeParam := func(paramName, cacheType string) {
-		if cacheType == "" {
-			return
-		}
-
-		validCacheTypes := []string{"f32", "f16", "q8_0", "q5_1", "q5_0", "iq4_nl", "q4_1", "q4_0"}
-		if !slices.Contains(validCacheTypes, cacheType) {
-			slog.Warn("invalid cache type, ignoring", "param", paramName, "type", cacheType)
-			return
-		}
-
-		// For embedding models, only allow f16 and f32
-		if isEmbeddingModel && cacheType != "f16" && cacheType != "f32" {
-			slog.Warn("only f16 and f32 cache types are supported for embedding models, ignoring",
-				"param", paramName, "type", cacheType)
-			return
-		}
-
-		params = append(params, paramName, cacheType)
-		slog.Debug("Setting cache type", "param", paramName, "type", cacheType)
-	}
-
-	// Set cache types only if they are not empty
-	supportsFlashAttention := func(ggml *GGML) bool {
-		headCountK := ggml.KV().EmbeddingHeadCountK()
-		headCountV := ggml.KV().EmbeddingHeadCountV()
-
-		if headCountK == 0 || headCountV == 0 {
-			slog.Debug("Model is missing embedding head count for K or V")
-			return false
-		}
-
-		if headCountK != headCountV {
-			slog.Debug("Embedding head count K does not equal V", "K", headCountK, "V", headCountV)
-			return false
-		}
-
-		slog.Debug("Model supports flash attention", "headCountK", headCountK, "headCountV", headCountV)
-		return true
-	}
-
-	flashAttnSupported := supportsFlashAttention(ggml)
-
-	hardwareSupportsFlashAttn := true
-	for _, g := range gpus {
-		// only cuda (compute capability 7+) and metal support flash attention
-		if g.Library != "metal" && (g.Library != "cuda" || g.DriverMajor < 7) {
-			hardwareSupportsFlashAttn = false
-			break
-		}
-	}
-
-	flashAttnEnabled := envconfig.FlashAttention() && flashAttnSupported && hardwareSupportsFlashAttn && !isEmbeddingModel
-
-	slog.Debug("Flash attention status",
-		"supported_by_model", flashAttnSupported,
-		"supported_by_hardware", hardwareSupportsFlashAttn,
-		"is_embedding_model", isEmbeddingModel,
-		"enabled", flashAttnEnabled)
-
-	if flashAttnEnabled {
-		params = append(params, "--flash-attn")
-		slog.Info("Enabling flash attention")
-
-		setCacheTypeParam("--cache-type-k", opts.CacheTypeK)
-		setCacheTypeParam("--cache-type-v", opts.CacheTypeV)
-	} else {
-		slog.Info("Flash attention not enabled")
-		quantizedCacheTypes := []string{"q8_0", "q5_1", "q5_0", "iq4_nl", "q4_1", "q4_0"}
-		if !isEmbeddingModel && (opts.CacheTypeK != "" || opts.CacheTypeV != "") {
-			if slices.Contains(quantizedCacheTypes, opts.CacheTypeK) || slices.Contains(quantizedCacheTypes, opts.CacheTypeV) {
-				slog.Warn("Quantized cache types require flash attention. Using default cache types.")
-			}
-		}
-	}
-=======
 	// Get KV cache type from config
 	kvCacheType := envconfig.KvCacheType()
 
 	// Get validated parameters including flash attention and KV cache settings
 	params = GetServerParams(ggml, gpus, envconfig.FlashAttention(), kvCacheType, params)
->>>>>>> 5041ec05
 
 	// mmap has issues with partial offloading on metal
 	for _, g := range gpus {
