--- conflicted
+++ resolved
@@ -233,7 +233,6 @@
 
 // Runner options which must be set when the model is loaded into memory
 type Runner struct {
-<<<<<<< HEAD
 	NumCtx     int    `json:"num_ctx,omitempty"`
 	NumBatch   int    `json:"num_batch,omitempty"`
 	NumGPU     int    `json:"num_gpu,omitempty"`
@@ -247,19 +246,6 @@
 	NumThread  int    `json:"num_thread,omitempty"`
 	CacheTypeK string `json:"cache_type_k,omitempty"`
 	CacheTypeV string `json:"cache_type_v,omitempty"`
-=======
-	NumCtx    int   `json:"num_ctx,omitempty"`
-	NumBatch  int   `json:"num_batch,omitempty"`
-	NumGPU    int   `json:"num_gpu,omitempty"`
-	MainGPU   int   `json:"main_gpu,omitempty"`
-	LowVRAM   bool  `json:"low_vram,omitempty"`
-	F16KV     bool  `json:"f16_kv,omitempty"` // Deprecated: This option is ignored
-	LogitsAll bool  `json:"logits_all,omitempty"`
-	VocabOnly bool  `json:"vocab_only,omitempty"`
-	UseMMap   *bool `json:"use_mmap,omitempty"`
-	UseMLock  bool  `json:"use_mlock,omitempty"`
-	NumThread int   `json:"num_thread,omitempty"`
->>>>>>> 5041ec05
 }
 
 // EmbedRequest is the request passed to [Client.Embed].
@@ -626,7 +612,6 @@
 
 		Runner: Runner{
 			// options set when the model is loaded
-<<<<<<< HEAD
 			NumCtx:     2048,
 			NumBatch:   512,
 			NumGPU:     -1, // -1 here indicates that NumGPU should be set dynamically
@@ -637,15 +622,6 @@
 			UseMMap:    nil,
 			CacheTypeK: envconfig.CacheTypeK(),
 			CacheTypeV: envconfig.CacheTypeV(),
-=======
-			NumCtx:    2048,
-			NumBatch:  512,
-			NumGPU:    -1, // -1 here indicates that NumGPU should be set dynamically
-			NumThread: 0,  // let the runtime decide
-			LowVRAM:   false,
-			UseMLock:  false,
-			UseMMap:   nil,
->>>>>>> 5041ec05
 		},
 	}
 }
